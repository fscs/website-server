--- conflicted
+++ resolved
@@ -148,11 +148,8 @@
             topmanager::antrag::delete_antrag,
             topmanager::antrag::get_anträge,
             topmanager::antrag::get_antrag,
-<<<<<<< HEAD
             topmanager::antrag::put_antrag_top_mapping,
             topmanager::antrag::delete_antrag_top_mapping,
-=======
->>>>>>> 96f31d80
             topmanager::sitzungen::get_sitzungen,
             topmanager::sitzungen::create_sitzung,
             topmanager::sitzungen::create_top,
@@ -183,10 +180,7 @@
             topmanager::antrag::CreateAntragParams,
             topmanager::antrag::UpdateAntragParams,
             topmanager::antrag::DeleteAntragParams,
-<<<<<<< HEAD
             topmanager::antrag::CreateAntragTopMappingParams,
-=======
->>>>>>> 96f31d80
             domain::Antrag,
             domain::Top,
             domain::PersonRoleMapping,
@@ -205,61 +199,7 @@
     struct ApiDoc;
 
     let openapi = ApiDoc::openapi();
-<<<<<<< HEAD
-=======
-    let config = || {
-        json!({
-            "hideDownloadButton": true,
-            "expandResponses": "all",
-            "requiredPropsFirst": true,
-            "theme": {
-                "colors": {
-                    "primary": {
-                        "main": "#6EC5AB",
-                        "light": "#6EC5AB",
-                        "dark": "#6EC5AB",
-                    },
-
-                },
-                "typography": {
-                    "fontSize": "15px",
-                    "lineHeight": "1.5",
-                    "code": {
-                        "code": "#ff00ff",
-                        "backgroundColor": "#00ffff",
-                    },
-                },
-                "codeBlock": {
-                    "backgroundColor": "#1C212C",
-                    "tokens": {
-                        "comment": {
-                            "color": "#8C8E94",
-                        },
-                        "keyword": {
-                            "color": "#E6895B",
-                        },
-                        "number": {
-                            "color": "##9BCF6E",
-                        },
-                        "string": {
-                            "color": "#E6895B",
-                        },
-                    },
-                },
-                "menu": {
-                    "backgroundColor": "#1C212C",
-                    "textColor": "#FFFFFF",
-                },
-                "rightPanel": {
-                    "backgroundColor": "#1C212C",
-                    "textColor": "#FFFFFF",
-                },
-
-
-            }
-        })
-    };
->>>>>>> 96f31d80
+
     Ok(HttpServer::new(move || {
         App::new()
             .wrap(ErrorHandlers::new().handler(StatusCode::NOT_FOUND, not_found))
@@ -268,14 +208,11 @@
             .service(doorstate::service("/api/doorstate"))
             .service(person::service("/api/person"))
             .service(abmeldungen::service("/api/abmeldungen"))
-<<<<<<< HEAD
-=======
             .service(Redoc::with_url_and_config(
                 "/redoc/",
                 openapi.clone(),
                 config,
             ))
->>>>>>> 96f31d80
             .service(
                 SwaggerUi::new("/api/docs/{_:.*}").url("/api-docs/openapi.json", openapi.clone()),
             )
