--- conflicted
+++ resolved
@@ -22,17 +22,13 @@
 use utoipa_redoc::{Redoc, Servable};
 use utoipa_swagger_ui::SwaggerUi;
 
-<<<<<<< HEAD
 use self::auth::oauth_client;
-
-=======
 pub(crate) mod abmeldungen;
->>>>>>> 7dc80ca7
+pub(crate) mod auth;
 pub(crate) mod calendar;
 pub(crate) mod doorstate;
 pub(crate) mod person;
 pub(crate) mod topmanager;
-pub(crate) mod auth;
 
 pub(super) enum RestStatus {
     Ok(serde_json::Value),
@@ -208,20 +204,21 @@
 
     Ok(HttpServer::new(move || {
         App::new()
-            .wrap(ErrorHandlers::new().handler(StatusCode::NOT_FOUND, not_found).handler(StatusCode::UNAUTHORIZED, web::auth::not_authorized))
+            .wrap(
+                ErrorHandlers::new()
+                    .handler(StatusCode::NOT_FOUND, not_found)
+                    .handler(StatusCode::UNAUTHORIZED, web::auth::not_authorized),
+            )
             .service(web::calendar::service("/api/calendar"))
             .service(topmanager::service("/api/topmanager"))
             .service(doorstate::service("/api/doorstate"))
-<<<<<<< HEAD
             .service(auth::service("/auth"))
-=======
             .service(person::service("/api/person"))
             .service(abmeldungen::service("/api/abmeldungen"))
             .service(
                 SwaggerUi::new("/api/docs/{_:.*}").url("/api-docs/openapi.json", openapi.clone()),
             )
             .service(RapiDoc::new("/api-docs/openapi.json").path("/rapidoc"))
->>>>>>> 7dc80ca7
             .service(fs::Files::new("/", dir.clone() + "/static/").index_file("index.html"))
             .app_data(Data::new(database.clone()))
             .app_data(Data::new(oauth_client()))
