mod cache;
<<<<<<< HEAD
mod web;


use std::str::FromStr;
=======
mod database;
mod web;
>>>>>>> 59d25239

use crate::database::DatabasePool;
use actix_files as fs;
use actix_web::{App, HttpServer};
use anyhow::anyhow;
use clap::Parser;
use lazy_static::lazy_static;
<<<<<<< HEAD
use log::{info, LevelFilter};
=======
>>>>>>> 59d25239
use web::calendar;

#[derive(Parser)]
struct Args {
<<<<<<< HEAD
    // Port of the Application
=======
    //Port of the Application
>>>>>>> 59d25239
    #[arg(short, long, default_value_t = 8080)]
    port: u16,
    //The Host Interface
    #[arg(short, long, default_value_t = {"127.0.0.1".to_string()})]
    host: String,
    //Use the Directory of the executable as Base Directory instead of the working Directory
    #[arg(long, default_value_t = false)]
    use_executable_dir: bool,
<<<<<<< HEAD
    #[arg(long, default_value_t = {"Info".to_string()})]
    log_level: String
=======
    #[arg(short, long, default_value_t = {"postgres://postgres:postgres@localhost/postgres".to_string()})]
    database_url: String,
>>>>>>> 59d25239
}

lazy_static! {
    static ref ARGS: Args = Args::parse();
}

#[actix_web::main]
async fn main() -> anyhow::Result<()> {
<<<<<<< HEAD
    pretty_env_logger::formatted_timed_builder().filter_level(LevelFilter::from_str(&ARGS.log_level)?).init();

    let dir = if !ARGS.use_executable_dir {
        std::env::current_dir()
            .unwrap()
            .to_str()
            .unwrap()
            .to_string()
    } else {
        std::env::current_exe()
            .unwrap()
            .as_path()
            .parent()
            .unwrap()
            .to_str()
            .unwrap()
            .to_string()
    };
=======
    let dir = get_base_dir()?;

    let database = DatabasePool::new(&ARGS.database_url).await?;
    sqlx::migrate!().run(database.pool()).await?;
>>>>>>> 59d25239

    let server = HttpServer::new(move || {
        App::new()
<<<<<<< HEAD
            .service(web::calendar::service("/api/calendar"))
            .service(fs::Files::new("/", &(dir.clone() + "/static/")).index_file("index.html"))
    }).bind((ARGS.host.as_str(), ARGS.port))?;

    println!("running server on port {} bound to {}", ARGS.port, ARGS.host);
    
    Ok(server.run().await?)
=======
            .service(calendar::service("/calendar"))
            .service(fs::Files::new("/", &(dir.clone() + "/static/")).index_file("index.html"))
            .app_data(database.clone())
    })
    .bind((ARGS.host.as_str(), ARGS.port))?
    .run()
    .await?)
}

fn get_base_dir() -> anyhow::Result<String> {
    Ok(if !ARGS.use_executable_dir {
        std::env::current_dir()?
            .to_str()
            .ok_or(anyhow!("Working Directory Contains non UTF-8 Characters"))?
            .to_string()
    } else {
        std::env::current_exe()?
            .as_path()
            .parent()
            .ok_or(anyhow!("Executable has no Parent Directory"))?
            .to_str()
            .ok_or(anyhow!("Directory of the Executable Contains non UTF-8 Characters"))?
            .to_string()
    })
>>>>>>> 59d25239
}<|MERGE_RESOLUTION|>--- conflicted
+++ resolved
@@ -1,13 +1,7 @@
 mod cache;
-<<<<<<< HEAD
-mod web;
-
-
 use std::str::FromStr;
-=======
 mod database;
 mod web;
->>>>>>> 59d25239
 
 use crate::database::DatabasePool;
 use actix_files as fs;
@@ -15,19 +9,12 @@
 use anyhow::anyhow;
 use clap::Parser;
 use lazy_static::lazy_static;
-<<<<<<< HEAD
 use log::{info, LevelFilter};
-=======
->>>>>>> 59d25239
 use web::calendar;
 
 #[derive(Parser)]
 struct Args {
-<<<<<<< HEAD
     // Port of the Application
-=======
-    //Port of the Application
->>>>>>> 59d25239
     #[arg(short, long, default_value_t = 8080)]
     port: u16,
     //The Host Interface
@@ -36,13 +23,10 @@
     //Use the Directory of the executable as Base Directory instead of the working Directory
     #[arg(long, default_value_t = false)]
     use_executable_dir: bool,
-<<<<<<< HEAD
     #[arg(long, default_value_t = {"Info".to_string()})]
-    log_level: String
-=======
+    log_level: String,
     #[arg(short, long, default_value_t = {"postgres://postgres:postgres@localhost/postgres".to_string()})]
     database_url: String,
->>>>>>> 59d25239
 }
 
 lazy_static! {
@@ -51,44 +35,16 @@
 
 #[actix_web::main]
 async fn main() -> anyhow::Result<()> {
-<<<<<<< HEAD
     pretty_env_logger::formatted_timed_builder().filter_level(LevelFilter::from_str(&ARGS.log_level)?).init();
 
-    let dir = if !ARGS.use_executable_dir {
-        std::env::current_dir()
-            .unwrap()
-            .to_str()
-            .unwrap()
-            .to_string()
-    } else {
-        std::env::current_exe()
-            .unwrap()
-            .as_path()
-            .parent()
-            .unwrap()
-            .to_str()
-            .unwrap()
-            .to_string()
-    };
-=======
     let dir = get_base_dir()?;
 
     let database = DatabasePool::new(&ARGS.database_url).await?;
     sqlx::migrate!().run(database.pool()).await?;
->>>>>>> 59d25239
 
-    let server = HttpServer::new(move || {
+    Ok(HttpServer::new(move || {
         App::new()
-<<<<<<< HEAD
             .service(web::calendar::service("/api/calendar"))
-            .service(fs::Files::new("/", &(dir.clone() + "/static/")).index_file("index.html"))
-    }).bind((ARGS.host.as_str(), ARGS.port))?;
-
-    println!("running server on port {} bound to {}", ARGS.port, ARGS.host);
-    
-    Ok(server.run().await?)
-=======
-            .service(calendar::service("/calendar"))
             .service(fs::Files::new("/", &(dir.clone() + "/static/")).index_file("index.html"))
             .app_data(database.clone())
     })
@@ -112,5 +68,4 @@
             .ok_or(anyhow!("Directory of the Executable Contains non UTF-8 Characters"))?
             .to_string()
     })
->>>>>>> 59d25239
 }