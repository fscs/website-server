--- conflicted
+++ resolved
@@ -46,12 +46,8 @@
 
     Ok(HttpServer::new(move || {
         App::new()
-<<<<<<< HEAD
             .service(web::calendar::service("/api/calendar"))
-=======
-            .service(calendar::service("/calendar"))
             .service(topmanager::service("/topmanager"))
->>>>>>> 0d90a382
             .service(fs::Files::new("/", &(dir.clone() + "/static/")).index_file("index.html"))
             .app_data(Data::new(database.clone()))
     })
