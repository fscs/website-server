
mod cache;
use std::str::FromStr;
mod database;
mod web;
mod domain;

use crate::database::DatabasePool;
use actix_files as fs;
use actix_web::web::Data;
use actix_web::{App, HttpServer};
use anyhow::anyhow;
use clap::Parser;
use lazy_static::lazy_static;
<<<<<<< HEAD
use log::{info, LevelFilter};
use web::calendar;
=======
use log::{LevelFilter};
>>>>>>> 382f155d
use web::topmanager;

#[derive(Parser)]
struct Args {
    // Port of the Application
    #[arg(short, long, default_value_t = 8080)]
    port: u16,
    //The Host Interface
    #[arg(long, default_value_t = {"127.0.0.1".to_string()})]
    host: String,
    //Use the Directory of the executable as Base Directory instead of the working Directory
    #[arg(long, default_value_t = false)]
    use_executable_dir: bool,
    #[arg(long, default_value_t = {"Info".to_string()})]
    log_level: String,
    #[arg(short, long, default_value_t = {"postgres://postgres:postgres@localhost/postgres".to_string()})]
    database_url: String,
}

lazy_static! {
    static ref ARGS: Args = Args::parse();
}

#[actix_web::main]
async fn main() -> anyhow::Result<()> {
    pretty_env_logger::formatted_timed_builder()
        .filter_level(LevelFilter::from_str(&ARGS.log_level)?)
        .init();

    let dir = get_base_dir()?;

    let database = DatabasePool::new(&ARGS.database_url).await?;
    sqlx::migrate!().run(database.pool()).await?;

    Ok(HttpServer::new(move || {
        App::new()
            .service(web::calendar::service("/api/calendar"))
<<<<<<< HEAD
            .service(topmanager::service("/api/topmanager"))
=======
            .service(topmanager::service("/topmanager"))
>>>>>>> 382f155d
            .service(fs::Files::new("/", &(dir.clone() + "/static/")).index_file("index.html"))
            .app_data(Data::new(database.clone()))
    })
    .bind((ARGS.host.as_str(), ARGS.port))?
    .run()
    .await?)
}

fn get_base_dir() -> anyhow::Result<String> {
    Ok(if !ARGS.use_executable_dir {
        std::env::current_dir()?
            .to_str()
            .ok_or(anyhow!("Working Directory Contains non UTF-8 Characters"))?
            .to_string()
    } else {
        std::env::current_exe()?
            .as_path()
            .parent()
            .ok_or(anyhow!("Executable has no Parent Directory"))?
            .to_str()
            .ok_or(anyhow!(
                "Directory of the Executable Contains non UTF-8 Characters"
            ))?
            .to_string()
    })
}<|MERGE_RESOLUTION|>--- conflicted
+++ resolved
@@ -12,12 +12,8 @@
 use anyhow::anyhow;
 use clap::Parser;
 use lazy_static::lazy_static;
-<<<<<<< HEAD
 use log::{info, LevelFilter};
 use web::calendar;
-=======
-use log::{LevelFilter};
->>>>>>> 382f155d
 use web::topmanager;
 
 #[derive(Parser)]
@@ -55,11 +51,7 @@
     Ok(HttpServer::new(move || {
         App::new()
             .service(web::calendar::service("/api/calendar"))
-<<<<<<< HEAD
             .service(topmanager::service("/api/topmanager"))
-=======
-            .service(topmanager::service("/topmanager"))
->>>>>>> 382f155d
             .service(fs::Files::new("/", &(dir.clone() + "/static/")).index_file("index.html"))
             .app_data(Data::new(database.clone()))
     })
