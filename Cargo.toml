[package]
name = "fscs-website-backend"
authors = [ "Florian Schubert" ]
version = "0.1.0"
edition = "2021"
description = "Backend für Knuts neue Webseite"

# See more keys and their definitions at https://doc.rust-lang.org/cargo/reference/manifest.html

[dependencies]
sqlx = {version = "0", features = ["runtime-tokio-rustls", "postgres", "uuid", "json", "chrono"]}
actix-web = {  version = "=4.4.0", features = ["secure-cookies"] }
uuid = { version = "1.7.0", features = ["v4", "serde"] }
anyhow = "1.0.79"
actix-utils = "3.0.1"
actix-files = "0.6.5"
icalendar = { version = "=0.16.0", features = ["chrono-tz"]}
reqwest = {  version = "0.11.24", features = ["blocking", "json"] }
log = "0.4.20"
chrono = { version = "0", features = ["serde"]}
serde_json = { version = "1", features = ["raw_value"]}
serde = { version = "1", features = ["derive"] }
tera = { version = "1", features = ["builtins"] }
lazy_static = "1.4.0"
futures-util = "0.3.30"
async-std = "1.12.0"
clap = { version = "4.1.11", features = ["derive", "color"] }
pretty_env_logger = "0"
<<<<<<< HEAD
oauth2 = "4"

=======
utoipa = { version = "4", features = ["actix_extras", "chrono", "uuid", "openapi_extensions"] }
utoipa-swagger-ui = { version = "6", features = ["actix-web"] }
utoipa-redoc = { version = "3", features = ["actix-web"] }
utoipa-rapidoc = { version = "3", features = ["actix-web"] }
>>>>>>> 7dc80ca7

[dev-dependencies]
mockall = "0"<|MERGE_RESOLUTION|>--- conflicted
+++ resolved
@@ -26,15 +26,11 @@
 async-std = "1.12.0"
 clap = { version = "4.1.11", features = ["derive", "color"] }
 pretty_env_logger = "0"
-<<<<<<< HEAD
 oauth2 = "4"
-
-=======
 utoipa = { version = "4", features = ["actix_extras", "chrono", "uuid", "openapi_extensions"] }
 utoipa-swagger-ui = { version = "6", features = ["actix-web"] }
 utoipa-redoc = { version = "3", features = ["actix-web"] }
 utoipa-rapidoc = { version = "3", features = ["actix-web"] }
->>>>>>> 7dc80ca7
 
 [dev-dependencies]
 mockall = "0"